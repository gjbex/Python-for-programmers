--- conflicted
+++ resolved
@@ -12,12 +12,7 @@
   Jupyter notebooks on specific topics.
 * `environment.yml`/`python_for_programmers_linux64_conda_specs.txt`: conda environment specifications with all
   Python packages used in this material.
-<<<<<<< HEAD
-* `CONTRIBUTING.md`: how to contribute to this material.
-* `LICENSE`: license under which this material is released.
-=======
 * `docs`: website for this training.
 * `CONTRIBUTING.md`: how to contribute to this material.
 * `LICENSE`: license under which this material is released.
-* `CODE_OF_CONDUCT.md`: code of conduct for this training.
->>>>>>> f27bb242
+* `CODE_OF_CONDUCT.md`: code of conduct for this training.