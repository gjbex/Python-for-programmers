# direnv configuration file
.envrc

# editor backup files
*~
*.bak

# checkpoint directory
.ipynb_checkpoints/
<<<<<<< HEAD

# Jupyter Lab LSP temporary files
.virtual_documents/
=======
/~$python_for_programmers.pptx
>>>>>>> 93e20cae
<|MERGE_RESOLUTION|>--- conflicted
+++ resolved
@@ -7,10 +7,9 @@
 
 # checkpoint directory
 .ipynb_checkpoints/
-<<<<<<< HEAD
 
 # Jupyter Lab LSP temporary files
 .virtual_documents/
-=======
-/~$python_for_programmers.pptx
->>>>>>> 93e20cae
+
+# Powerpoint backup file
+/~$python_for_programmers.pptx