# direnv configuration file
.envrc

# editor backup files
*~
*.bak

# checkpoint directory
.ipynb_checkpoints/
<<<<<<< HEAD
=======

# Jupyter Lab LSP temporary files
.virtual_documents/

# Powerpoint backup file
>>>>>>> 95210aeb
/~$python_for_programmers.pptx<|MERGE_RESOLUTION|>--- conflicted
+++ resolved
@@ -7,12 +7,9 @@
 
 # checkpoint directory
 .ipynb_checkpoints/
-<<<<<<< HEAD
-=======
 
 # Jupyter Lab LSP temporary files
 .virtual_documents/
 
 # Powerpoint backup file
->>>>>>> 95210aeb
 /~$python_for_programmers.pptx