# # Source code

Code samples for in the presentation, or provided as extra material, illustrating
certain subtle points.

## What is it?

1. `coins.ipynb`: change a sum of money into coinage, comparing a brute force
   approach to recursion, memoization and dynamic programming.
1. `condorcet_voting.ipynb`: implementation of Condorcet voting.
1. `counterintuiive.ipynb`: some example of counter-intuitive performance results.
1. `dHondt_method.ipynb`: assigning seats in gremia according to the number of votes.
1. `dice.ipynb`: modelling throwing two dice and visualizng the results.
1. `dynamic_programming.ipynb`: some illustrations of using memoization and
   dynamic programming to efficiently solve mathematical problems.
1. `generations.ipynb`: searching for the most recent common ancestor and the
  identical ancestor generation.
1. `hundred_prisoners.ipynb`: implementation of the solution to the "hundred
   prisoners` puzzle.
1. `islands.ipynb`: identify "islands" in a 2D sea.
1. `josephus.ipynb`: solving the Josephus problem; various implementations are
   compared for performance.
1. `kaprekar.ipynb`: compute the Kaprekar number.
1. `neighborhoods.ipynb` and '`game.png`: computing the hairiness of neighborhoods.
1. `one_liners.ipynb`: implementatin of a variety of problems as Python one-liners;
   this is for sport, not production.
1. `survival.ipynb`: study populatoin sizes in terms of procreation rates.
1. `structural_pattern_matching.ipynb`: example of structural pattern matching
   (requires Python 3.10+).
1. `welford_algorithm.ipynb`: implementation of WellFord's algorithm to compute an
   estimate for the standard deviation of a data stream.
1. `word_chains.ipynb`: create word chains out of a list of words so that the first
   letter of a word is the same as the last letter of the previous.  Search for the
   longest chain.
1. `knights_tour.ipynb`: example of using backtracking to solve the knight's tour
   problem.
1. `flatten.ipynb`: `itertools.chain` may not flatten a data structure as you might
   expect or want.
<<<<<<< HEAD
1. `matrix_rotation.ipynb`: rotate a matrix over 90 degrees.
1. `ocean_view.ipynb`: compute which buildings have an ocean view.
1. `cookie_monster.ipynb`: find the slowest eating rate for the cookie monster.
1. `compute_pi.ipynb`: compute the value of pi, taking into account round-off
   errors.
1. `iterative_binary_trees.ipynb`: using iteration rather than recursion to traverse
   binary trees.
1. `quad_tree.ipynb`: implementation of a quad tree and comparison to naive
   approach.
1. `cycles.ipynb`: find cycles in periodic functions.  Naive vs. approach using
   dictionaries, vs. Floyd's algorithm.
=======
1. `ocean_view.ipynb`: compute which buildings have an ocean view.
>>>>>>> f27bb242
<|MERGE_RESOLUTION|>--- conflicted
+++ resolved
@@ -36,7 +36,6 @@
    problem.
 1. `flatten.ipynb`: `itertools.chain` may not flatten a data structure as you might
    expect or want.
-<<<<<<< HEAD
 1. `matrix_rotation.ipynb`: rotate a matrix over 90 degrees.
 1. `ocean_view.ipynb`: compute which buildings have an ocean view.
 1. `cookie_monster.ipynb`: find the slowest eating rate for the cookie monster.
@@ -48,6 +47,4 @@
    approach.
 1. `cycles.ipynb`: find cycles in periodic functions.  Naive vs. approach using
    dictionaries, vs. Floyd's algorithm.
-=======
-1. `ocean_view.ipynb`: compute which buildings have an ocean view.
->>>>>>> f27bb242
+1. `ocean_view.ipynb`: compute which buildings have an ocean view.